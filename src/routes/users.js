import express from 'express';
import { body, validationResult } from 'express-validator';
import { UserService } from '../services/user.js';
<<<<<<< HEAD
import { TokenManager, SessionManager } from '../auth/session.js';
import { authenticate, authorize } from '../middleware/auth.js';
=======
import { authLimiter } from '../middleware/rateLimiting.js';
>>>>>>> 2278461f

const router = express.Router();

// Validation middleware
const registerValidation = [
  body('fullName')
    .trim()
    .isLength({ min: 2, max: 100 })
    .withMessage('Full name must be between 2 and 100 characters')
    .escape(),
  body('email')
    .isEmail()
    .normalizeEmail()
    .withMessage('Please provide a valid email'),
  body('username')
    .trim()
    .isLength({ min: 3, max: 50 })
    .withMessage('Username must be between 3 and 50 characters')
    .matches(/^[a-zA-Z0-9_]+$/)
    .withMessage('Username can only contain letters, numbers, and underscores'),
  body('idNumber')
    .trim()
    .isLength({ min: 13, max: 13 })
    .withMessage('ID number must be exactly 13 digits')
    .isNumeric()
    .withMessage('ID number must contain only numbers'),
  body('accountNumber')
    .trim()
    .isLength({ min: 10, max: 12 })
    .withMessage('Account number must be between 10-12 digits')
    .isNumeric()
    .withMessage('Account number must contain only numbers'),
  body('bankCode')
    .trim()
    .isLength({ min: 6, max: 6 })
    .withMessage('Bank code must be exactly 6 digits')
    .isNumeric()
    .withMessage('Bank code must contain only numbers'),
  body('branchCode')
    .trim()
    .isLength({ min: 6, max: 6 })
    .withMessage('Branch code must be exactly 6 digits')
    .isNumeric()
    .withMessage('Branch code must contain only numbers'),
  body('password')
    .isLength({ min: 8, max: 128 })
    .withMessage('Password must be between 8 and 128 characters')
    .matches(/^(?=.*[a-z])(?=.*[A-Z])(?=.*\d)/)
    .withMessage('Password must contain at least one uppercase letter, one lowercase letter, and one number')
];

const loginValidation = [
  body('username')
    .trim()
    .notEmpty()
    .withMessage('Username is required'),
  body('accountNumber')
    .trim()
    .isLength({ min: 10, max: 12 })
    .withMessage('Account number must be between 10-12 digits')
    .isNumeric()
    .withMessage('Account number must contain only numbers'),
  body('password')
    .notEmpty()
    .withMessage('Password is required')
];

// POST /api/users/register
router.post('/register', authLimiter, registerValidation, async (req, res) => {
  console.log('📝 Registration request received:', req.body);
  
  const errors = validationResult(req);
  if (!errors.isEmpty()) {
    console.log('❌ Validation errors:', errors.array());
    return res.status(400).json({
      success: false,
      message: 'Validation failed',
      errors: errors.array()
    });
  }

  try {
    const { fullName, email, username, idNumber, accountNumber, bankCode, branchCode, password } = req.body;
    console.log('✅ Validation passed, creating user...');
    
    const result = await UserService.registerUser({ 
      fullName, 
      email, 
      username, 
      idNumber, 
      accountNumber, 
      bankCode, 
      branchCode, 
      password 
    });
    console.log('✅ User created successfully:', result.user.email);
    
    res.status(201).json(result);
  } catch (error) {
    console.error('❌ Error in POST /api/users/register:', error);
    
    res.status(400).json({
      success: false,
      message: error.message || 'Registration failed'
    });
  }
});

// POST /api/users/login
router.post('/login', authLimiter, loginValidation, async (req, res) => {
  const errors = validationResult(req);
  if (!errors.isEmpty()) {
    return res.status(400).json({
      success: false,
      message: 'Validation failed',
      errors: errors.array()
    });
  }

  try {
    const { username, accountNumber, password } = req.body;
    const result = await UserService.loginUser(username, accountNumber, password);
    
    if (result.success) {
      // Create secure session
      await SessionManager.createSession(req, result.user);
      
      // Generate JWT tokens
      const accessToken = TokenManager.generateAccessToken(result.user);
      const refreshToken = TokenManager.generateRefreshToken(result.user);
      
      // Set HTTP-only cookies
      res.cookie('accessToken', accessToken, {
        httpOnly: true,
        secure: process.env.NODE_ENV === 'production',
        sameSite: 'strict',
        maxAge: 15 * 60 * 1000 // 15 minutes
      });
      
      res.cookie('refreshToken', refreshToken, {
        httpOnly: true,
        secure: process.env.NODE_ENV === 'production',
        sameSite: 'strict',
        maxAge: 7 * 24 * 60 * 60 * 1000 // 7 days
      });
      
      console.log('✅ User logged in with secure session:', result.user.email);
      
      // Return success without sensitive data
      res.json({
        success: true,
        message: 'Login successful',
        user: {
          id: result.user._id,
          email: result.user.email,
          fullName: result.user.fullName,
          role: result.user.role || 'user'
        },
        sessionId: req.session.id
      });
    } else {
      res.status(401).json(result);
    }
  } catch (error) {
    console.error('❌ Error in POST /api/users/login:', error);
    
    res.status(401).json({
      success: false,
      message: error.message || 'Login failed'
    });
  }
});

// GET /api/users/stats
router.get('/stats', async (req, res) => {
  try {
    const stats = await UserService.getUserStats();
    res.json({
      success: true,
      stats
    });
  } catch (error) {
    console.error('❌ Error in GET /api/users/stats:', error);
    res.status(500).json({
      success: false,
      message: 'Failed to get user statistics'
    });
  }
});

// POST /api/users/logout - Secure logout
router.post('/logout', authenticate, async (req, res) => {
  try {
    // Destroy session
    await SessionManager.destroySession(req);
    
    // Clear cookies
    res.clearCookie('accessToken');
    res.clearCookie('refreshToken');
    res.clearCookie('secureSessionId');
    
    console.log('✅ User logged out successfully');
    
    res.json({
      success: true,
      message: 'Logout successful'
    });
  } catch (error) {
    console.error('❌ Error during logout:', error);
    res.status(500).json({
      success: false,
      message: 'Logout failed'
    });
  }
});

// GET /api/users/session - Check session status
router.get('/session', authenticate, (req, res) => {
  res.json({
    success: true,
    authenticated: true,
    user: {
      id: req.user.userId,
      email: req.user.email,
      role: req.user.role
    },
    session: {
      id: req.session?.id,
      lastActivity: req.session?.lastActivity
    }
  });
});

// POST /api/users/refresh - Refresh access token
router.post('/refresh', async (req, res) => {
  try {
    const refreshToken = req.cookies?.refreshToken;
    
    if (!refreshToken) {
      return res.status(401).json({
        error: true,
        message: 'Refresh token required'
      });
    }
    
    // Verify refresh token
    const decoded = TokenManager.verifyToken(refreshToken);
    
    if (decoded.type !== 'refresh') {
      return res.status(401).json({
        error: true,
        message: 'Invalid refresh token'
      });
    }
    
    // Generate new access token
    const newAccessToken = TokenManager.generateAccessToken({
      _id: decoded.userId,
      email: decoded.email,
      role: decoded.role
    });
    
    // Set new access token cookie
    res.cookie('accessToken', newAccessToken, {
      httpOnly: true,
      secure: process.env.NODE_ENV === 'production',
      sameSite: 'strict',
      maxAge: 15 * 60 * 1000 // 15 minutes
    });
    
    res.json({
      success: true,
      message: 'Token refreshed successfully'
    });
    
  } catch (error) {
    console.error('❌ Token refresh failed:', error);
    res.status(401).json({
      error: true,
      message: 'Token refresh failed'
    });
  }
});

export default router;<|MERGE_RESOLUTION|>--- conflicted
+++ resolved
@@ -1,12 +1,9 @@
 import express from 'express';
 import { body, validationResult } from 'express-validator';
 import { UserService } from '../services/user.js';
-<<<<<<< HEAD
 import { TokenManager, SessionManager } from '../auth/session.js';
 import { authenticate, authorize } from '../middleware/auth.js';
-=======
 import { authLimiter } from '../middleware/rateLimiting.js';
->>>>>>> 2278461f
 
 const router = express.Router();
 
