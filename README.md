--- conflicted
+++ resolved
@@ -2,7 +2,6 @@
 
 A secure, enterprise-grade Node.js business application featuring multi-page architecture, HTTPS support, and comprehensive security practices. Built with modern ES6 modules and component-based design patterns following **OWASP Top 10** security guidelines.
 
-<<<<<<< HEAD
 ## 🛡️ Security Highlights
 
 This application implements **industry-leading security practices**:
@@ -18,8 +17,6 @@
 
 **Security Score**: Comprehensive protection against injection, XSS, CSRF, broken authentication, and more.
 
-=======
->>>>>>> ba963ff2
 ##  Architecture Overview
 
 **Enterprise Single-Page Application (SPA)** with server-side security:
@@ -315,11 +312,7 @@
 - **Unique Constraints**: email, username, idNumber, accountNumber
 - **Format Validation**: Regex patterns for account numbers, bank codes, etc.
 
-<<<<<<< HEAD
 ### 9. **Secure HTTP Headers (Helmet.js)**
-=======
-##  Security Features
->>>>>>> ba963ff2
 
 **Headers Applied**:
 ```
@@ -433,6 +426,7 @@
 **AES Keys:** Generate with `openssl rand -base64 32` (see `ENCRYPTION_SETUP.md`)
 
 ##  Quick Start
+##  Quick Start
 
 ### Prerequisites
 - Node.js (v18+)
@@ -480,37 +474,22 @@
 npm run prod         # HTTPS production (requires certificates)
 ```
 
-<<<<<<< HEAD
 ##  Security Standards & Compliance
 
 This project maintains strict security standards aligned with industry best practices:
-=======
-##  Security Standards
->>>>>>> ba963ff2
 
 ###  **Blocking Vulnerabilities (CI/CD Fails)**
 - **Critical**: CVSS 9.0-10.0 - Immediate security risk requiring immediate action
 - **High**: CVSS 7.0-8.9 - Significant security risk requiring prompt remediation
 - **Medium**: CVSS 4.0-6.9 - Moderate security risk requiring planned remediation
 
-<<<<<<< HEAD
 ###  **Non-Blocking Vulnerabilities (CI/CD Warns)**
 - **Low**: CVSS 0.1-3.9 - Informational or best practice issues
 
 The CI/CD pipeline will **fail** on Medium+ vulnerabilities but **allow** Low vulnerabilities with warnings. This follows security industry best practices and aligns with NIST guidelines.
-=======
-###  **Blocking Vulnerabilities (CI/CD Fails)**
-- **Critical**: CVSS 9.0-10.0
-- **High**: CVSS 7.0-8.9  
-- **Medium**: CVSS 4.0-6.9
-
-###  **Non-Blocking Vulnerabilities (CI/CD Warns)**
-- **Low**: CVSS 0.1-3.9
->>>>>>> ba963ff2
 
 ### OWASP Top 10 Protection
 
-<<<<<<< HEAD
 Our security implementation addresses all OWASP Top 10 2021 vulnerabilities:
 
 1. **A01: Broken Access Control** 
@@ -575,9 +554,6 @@
 ##  Security Testing
 
 ### Automated Security Testing
-=======
-##  Security Testing
->>>>>>> ba963ff2
 
 ```bash
 # Run general code linting
@@ -589,12 +565,8 @@
 # Run dependency audit (fails on high+ vulnerabilities)
 npm audit --audit-level=high
 
-<<<<<<< HEAD
 # Check for all vulnerabilities including low
 npm audit
-=======
-##  API Endpoints
->>>>>>> ba963ff2
 
 # Test server health
 npm run health
@@ -841,7 +813,6 @@
 - Middleware-based security architecture
 - Clear security boundaries
 
-<<<<<<< HEAD
 **5. Open Design**
 - Security through implementation, not obscurity
 - Well-documented security measures
@@ -869,13 +840,10 @@
 Session Creation → JWT Generation → HTTP-only Cookie → Response
 ```
 
-=======
->>>>>>> ba963ff2
 ##  CI/CD Security Pipeline
 
 The project includes automated security scanning:
 
-<<<<<<< HEAD
 ### Continuous Security Checks
 - **ESLint Security Rules** - Static code analysis
 - **npm audit** - Dependency vulnerability scanning
@@ -900,9 +868,6 @@
 - **Snyk** - Dependency and container scanning
 - **SonarQube** - Code quality and security analysis (sonar-project.properties included)
 - **npm audit** - Built-in vulnerability scanning
-=======
-##  Contributing
->>>>>>> ba963ff2
 
 
 ### Development Workflow
@@ -987,11 +952,7 @@
 
 ### Security Requirements
 
-<<<<<<< HEAD
 ####  **Required Security Checks Before Every Commit**
-=======
-####  **Required Security Checks**
->>>>>>> ba963ff2
 ```bash
 # 1. Run linting checks
 npm run lint                    # General ESLint rules
@@ -1005,7 +966,6 @@
 npm run test                   # Run application tests (if available)
 ```
 
-<<<<<<< HEAD
 ####  **Mandatory Security Standards**
 
 **1. Secrets Management**
@@ -1069,14 +1029,6 @@
 -  Run `npm audit` regularly
 -  Review security advisories
 -  Use pinned versions in production
-=======
-####  **Security Standards**
-- **No secrets in code** - Use environment variables
-- **Input validation** - Validate all user inputs
-- **SQL/NoSQL injection prevention** - Use parameterized queries
-- **XSS prevention** - Proper escaping and CSP
-- **CSRF protection** - Implement for state-changing operations
->>>>>>> ba963ff2
 
 ### Testing & Quality Assurance
 
@@ -1197,8 +1149,8 @@
    - Should this be encrypted? Use encryption
    - Does this affect authentication? Add to security docs
 
-
-<<<<<<< HEAD
+### Release Process
+
 For maintainers:
 
 1. **Pre-release security audit**:
@@ -1236,6 +1188,3 @@
 
 
 
-=======
-
->>>>>>> ba963ff2
