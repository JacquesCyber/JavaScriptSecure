--- conflicted
+++ resolved
@@ -24,11 +24,7 @@
     "start:https": "cross-env NODE_ENV=production node src/server.js",
     "prod": "cross-env NODE_ENV=production node src/server.js",
     "test": "cross-env NODE_ENV=test node src/server.js",
-<<<<<<< HEAD
-    "test:coverage": "echo 'No tests configured yet - install jest or mocha for testing'",
-=======
     "test:coverage": "echo 'No tests configured yet' && mkdir -p coverage && echo 'lcov_file_not_found' > coverage/lcov.info",
->>>>>>> c9d44ce0
     "lint": "eslint src/ --config eslint.config.js",
     "lint:security": "eslint src/ --config eslint.config.security.js",
     "test:server": "cross-env NODE_ENV=test node src/server.js",
